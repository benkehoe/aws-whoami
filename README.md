--- conflicted
+++ resolved
@@ -3,24 +3,15 @@
 
 You should know about [`aws sts get-caller-identity`](https://docs.aws.amazon.com/cli/latest/reference/sts/get-caller-identity.html),
 which sensibly returns the identity of the caller. But even with `--output table`, I find this a bit lacking.
-<<<<<<< HEAD
 That ARN is a lot to visually parse, it doesn't tell you what region your credentials are configured for,
 and I am not very good at remembering AWS account numbers. `aws-whoami` makes it better.
-=======
-That ARN is a lot to visually parse, it doesn't tell you what region you're configured to use, and I am not very good at remembering AWS account numbers.
-`aws-whoami` makes it better.
->>>>>>> cb05d275
 
 ```
 $ aws-whoami
 Account:         123456789012
                  my-account-alias
 Region:          us-east-2
-<<<<<<< HEAD
-assumed-role:    MY-ROLE
-=======
 AssumedRole:     MY-ROLE
->>>>>>> cb05d275
 RoleSessionName: ben
 UserId:          SOMEOPAQUEID:ben
 Arn:             arn:aws:sts::123456789012:assumed-role/MY-ROLE/ben
